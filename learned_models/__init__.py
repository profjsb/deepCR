from deepCR.unet import UNet2Sigmoid, UNet3, UNet2
from os import path

__all__ = ('mask_dict', 'inpaint_dict', 'default_model_path')

mask_dict = {'ACS-WFC-F606W-2-32': [UNet2Sigmoid, (1, 1, 32), 100],
             'ACS-WFC-F606W-2-4': [UNet2Sigmoid, (1, 1, 4), 100],
             'example_model': [UNet2Sigmoid, (1, 1, 32), 100]}

inpaint_dict = {'ACS-WFC-F606W-3-32': [UNet3, (2, 1, 32)],
<<<<<<< HEAD
                'ACS-WFC-F606W-2-32': [UNet2, (2, 1, 32)]
                }
=======
                'ACS-WFC-F606W-2-32': [UNet2, (2, 1, 32)]}
>>>>>>> b9c49dec

default_model_path = path.join(path.dirname(__file__))<|MERGE_RESOLUTION|>--- conflicted
+++ resolved
@@ -8,11 +8,6 @@
              'example_model': [UNet2Sigmoid, (1, 1, 32), 100]}
 
 inpaint_dict = {'ACS-WFC-F606W-3-32': [UNet3, (2, 1, 32)],
-<<<<<<< HEAD
-                'ACS-WFC-F606W-2-32': [UNet2, (2, 1, 32)]
-                }
-=======
                 'ACS-WFC-F606W-2-32': [UNet2, (2, 1, 32)]}
->>>>>>> b9c49dec
 
 default_model_path = path.join(path.dirname(__file__))